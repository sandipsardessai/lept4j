<<<<<<< HEAD
/*
 * Copyright 2015 Quan Nguyen
 *
 * Licensed under the Apache License, Version 2.0 (the "License");
 * you may not use this file except in compliance with the License.
 * You may obtain a copy of the License at
 *
 *      http://www.apache.org/licenses/LICENSE-2.0
 *
 * Unless required by applicable law or agreed to in writing, software
 * distributed under the License is distributed on an "AS IS" BASIS,
 * WITHOUT WARRANTIES OR CONDITIONS OF ANY KIND, either express or implied.
 * See the License for the specific language governing permissions and
 * limitations under the License.
 */
package net.sourceforge.lept4j.util;

import com.sun.jna.ptr.PointerByReference;
import java.awt.image.BufferedImage;
import java.io.File;
import java.io.FileInputStream;
import javax.imageio.ImageIO;

import net.sourceforge.lept4j.Leptonica;
import net.sourceforge.lept4j.Leptonica1;
import net.sourceforge.lept4j.Pix;

import org.junit.After;
import org.junit.AfterClass;
import org.junit.Before;
import org.junit.BeforeClass;
import org.junit.Test;
import static org.junit.Assert.*;

public class LeptUtilsTest {

    private final String testResourcesPath = "src/test/resources/test-data";

    public LeptUtilsTest() {
    }

    @BeforeClass
    public static void setUpClass() {
    }

    @AfterClass
    public static void tearDownClass() {
    }

    @Before
    public void setUp() {
    }

    @After
    public void tearDown() {
    }

    /**
     * Test of convertPixToImage method, of class LeptUtils.
     *
     * @throws java.lang.Exception
     */
    @Test
    public void testConvertPixToImage() throws Exception {
        System.out.println("convertPixToImage");
        File input = new File(testResourcesPath, "eurotext.png");
        Leptonica leptInstance = Leptonica.INSTANCE;
        Pix pix = leptInstance.pixRead(input.getPath());
        BufferedImage result = LeptUtils.convertPixToImage(pix);
        assertEquals(pix.w, result.getWidth());
        assertEquals(pix.h, result.getHeight());
        assertEquals(pix.d, result.getColorModel().getPixelSize());
        System.out.println(String.format("Image properties: width=%d, height=%d, depth=%d", result.getWidth(), result.getHeight(), result.getColorModel().getPixelSize()));
        PointerByReference pRef = new PointerByReference();
        pRef.setValue(pix.getPointer());
        leptInstance.pixDestroy(pRef);
    }

    /**
     * Test of convertImageToPix method, of class LeptUtils.
     *
     * @throws java.lang.Exception
     */
    @Test
    public void testConvertImageToPix() throws Exception {
        System.out.println("convertImageToPix");
        File input = new File(testResourcesPath, "eurotext.png");
        BufferedImage image = ImageIO.read(new FileInputStream(input));
        Pix result = LeptUtils.convertImageToPix(image);
        assertEquals(image.getWidth(), result.w);
        assertEquals(image.getHeight(), result.h);
        assertEquals(image.getColorModel().getPixelSize(), result.d);
        System.out.println(String.format("Image properties: width=%d, height=%d, depth=%d", result.w, result.h, result.d));
        PointerByReference pRef = new PointerByReference();
        pRef.setValue(result.getPointer());
        Leptonica1.pixDestroy(pRef);
    }

}
=======
/*
 * Copyright 2015 Quan Nguyen
 *
 * Licensed under the Apache License, Version 2.0 (the "License");
 * you may not use this file except in compliance with the License.
 * You may obtain a copy of the License at
 *
 *      http://www.apache.org/licenses/LICENSE-2.0
 *
 * Unless required by applicable law or agreed to in writing, software
 * distributed under the License is distributed on an "AS IS" BASIS,
 * WITHOUT WARRANTIES OR CONDITIONS OF ANY KIND, either express or implied.
 * See the License for the specific language governing permissions and
 * limitations under the License.
 */
package net.sourceforge.lept4j.util;

import com.sun.jna.ptr.PointerByReference;
import java.awt.image.BufferedImage;
import java.awt.image.RenderedImage;
import java.io.File;
import java.io.FileInputStream;
import java.nio.ByteBuffer;
import javax.imageio.ImageIO;
import static net.sourceforge.lept4j.ILeptonica.IFF_PNG;

import net.sourceforge.lept4j.Leptonica;
import net.sourceforge.lept4j.Leptonica1;
import net.sourceforge.lept4j.Pix;

import org.junit.After;
import org.junit.AfterClass;
import org.junit.Before;
import org.junit.BeforeClass;
import org.junit.Test;
import static org.junit.Assert.*;
import org.junit.Ignore;

public class LeptUtilsTest {

    private final String testResourcesPath = "src/test/resources/test-data";

    public LeptUtilsTest() {
    }

    @BeforeClass
    public static void setUpClass() {
    }

    @AfterClass
    public static void tearDownClass() {
    }

    @Before
    public void setUp() {
    }

    @After
    public void tearDown() {
    }

    /**
     * Test of convertPixToImage method, of class LeptUtils.
     *
     * @throws java.lang.Exception
     */
    @Test
    public void testConvertPixToImage() throws Exception {
        System.out.println("convertPixToImage");
        File input = new File(testResourcesPath, "eurotext.png");
        Leptonica leptInstance = Leptonica.INSTANCE;
        Pix pix = leptInstance.pixRead(input.getPath());
        BufferedImage result = LeptUtils.convertPixToImage(pix);
        assertEquals(pix.w, result.getWidth());
        assertEquals(pix.h, result.getHeight());
        assertEquals(pix.d, result.getColorModel().getPixelSize());
        System.out.println(String.format("Image properties: width=%d, height=%d, depth=%d", result.getWidth(), result.getHeight(), result.getColorModel().getPixelSize()));
        PointerByReference pRef = new PointerByReference();
        pRef.setValue(pix.getPointer());
        leptInstance.pixDestroy(pRef);
    }

    /**
     * Test of convertImageToPix method, of class LeptUtils.
     *
     * @throws java.lang.Exception
     */
    @Test
    public void testConvertImageToPix() throws Exception {
        System.out.println("convertImageToPix");
        File input = new File(testResourcesPath, "eurotext.png");
        BufferedImage image = ImageIO.read(new FileInputStream(input));
        Pix result = LeptUtils.convertImageToPix(image);
        assertEquals(image.getWidth(), result.w);
        assertEquals(image.getHeight(), result.h);
        assertEquals(image.getColorModel().getPixelSize(), result.d);
        System.out.println(String.format("Image properties: width=%d, height=%d, depth=%d", result.w, result.h, result.d));
        PointerByReference pRef = new PointerByReference();
        pRef.setValue(result.getPointer());
        Leptonica1.pixDestroy(pRef);
    }

    /**
     * Test of getImageByteBuffer method, of class LeptUtils.
     */
    @Test
    @Ignore
    public void testGetImageByteBuffer() throws Exception {
        System.out.println("getImageByteBuffer");
        RenderedImage image = null;
        ByteBuffer expResult = null;
        ByteBuffer result = LeptUtils.getImageByteBuffer(image);
        assertEquals(expResult, result);
    }

    /**
     * Test of removeLines method, of class LeptUtils.
     */
    @Test
    public void testRemoveLines() {
        System.out.println("removeLines");
        File input = new File(testResourcesPath, "table.png");
        Pix pixs = Leptonica1.pixRead(input.getPath());
        Leptonica1.pixDisplayWrite(pixs, 1);
        // remove horizontal lines
        Pix result = LeptUtils.removeLines(pixs);
        String outfile = "target/test-classes/test-results/result-hlines-removed.png";
        Leptonica1.pixWrite(outfile, result, IFF_PNG);
        Leptonica1.pixDisplayWrite(result, 1);

        // remove vertical lines
        Pix pix90 = Leptonica1.pixRotate90(result, 1); // rotate 90 degrees
        Pix result2 = LeptUtils.removeLines(pix90);
        Pix result3 = Leptonica1.pixRotate90(result2, -1); // rotate 90 degrees back
        outfile = "target/test-classes/test-results/result-vlines-removed.png";
        Leptonica1.pixWrite(outfile, result3, IFF_PNG);
        Leptonica1.pixDisplayWrite(result3, 1);

        Leptonica1.pixDisplayMultiple("target/test-classes/test-results/result-*.png");

        // resource cleanup
        LeptUtils.disposePix(pixs);
        LeptUtils.disposePix(result2);
        LeptUtils.disposePix(result3);
        LeptUtils.disposePix(result);
        assertTrue(new File(outfile).exists());
    }
}
>>>>>>> 1caf4fbc
<|MERGE_RESOLUTION|>--- conflicted
+++ resolved
@@ -1,104 +1,3 @@
-<<<<<<< HEAD
-/*
- * Copyright 2015 Quan Nguyen
- *
- * Licensed under the Apache License, Version 2.0 (the "License");
- * you may not use this file except in compliance with the License.
- * You may obtain a copy of the License at
- *
- *      http://www.apache.org/licenses/LICENSE-2.0
- *
- * Unless required by applicable law or agreed to in writing, software
- * distributed under the License is distributed on an "AS IS" BASIS,
- * WITHOUT WARRANTIES OR CONDITIONS OF ANY KIND, either express or implied.
- * See the License for the specific language governing permissions and
- * limitations under the License.
- */
-package net.sourceforge.lept4j.util;
-
-import com.sun.jna.ptr.PointerByReference;
-import java.awt.image.BufferedImage;
-import java.io.File;
-import java.io.FileInputStream;
-import javax.imageio.ImageIO;
-
-import net.sourceforge.lept4j.Leptonica;
-import net.sourceforge.lept4j.Leptonica1;
-import net.sourceforge.lept4j.Pix;
-
-import org.junit.After;
-import org.junit.AfterClass;
-import org.junit.Before;
-import org.junit.BeforeClass;
-import org.junit.Test;
-import static org.junit.Assert.*;
-
-public class LeptUtilsTest {
-
-    private final String testResourcesPath = "src/test/resources/test-data";
-
-    public LeptUtilsTest() {
-    }
-
-    @BeforeClass
-    public static void setUpClass() {
-    }
-
-    @AfterClass
-    public static void tearDownClass() {
-    }
-
-    @Before
-    public void setUp() {
-    }
-
-    @After
-    public void tearDown() {
-    }
-
-    /**
-     * Test of convertPixToImage method, of class LeptUtils.
-     *
-     * @throws java.lang.Exception
-     */
-    @Test
-    public void testConvertPixToImage() throws Exception {
-        System.out.println("convertPixToImage");
-        File input = new File(testResourcesPath, "eurotext.png");
-        Leptonica leptInstance = Leptonica.INSTANCE;
-        Pix pix = leptInstance.pixRead(input.getPath());
-        BufferedImage result = LeptUtils.convertPixToImage(pix);
-        assertEquals(pix.w, result.getWidth());
-        assertEquals(pix.h, result.getHeight());
-        assertEquals(pix.d, result.getColorModel().getPixelSize());
-        System.out.println(String.format("Image properties: width=%d, height=%d, depth=%d", result.getWidth(), result.getHeight(), result.getColorModel().getPixelSize()));
-        PointerByReference pRef = new PointerByReference();
-        pRef.setValue(pix.getPointer());
-        leptInstance.pixDestroy(pRef);
-    }
-
-    /**
-     * Test of convertImageToPix method, of class LeptUtils.
-     *
-     * @throws java.lang.Exception
-     */
-    @Test
-    public void testConvertImageToPix() throws Exception {
-        System.out.println("convertImageToPix");
-        File input = new File(testResourcesPath, "eurotext.png");
-        BufferedImage image = ImageIO.read(new FileInputStream(input));
-        Pix result = LeptUtils.convertImageToPix(image);
-        assertEquals(image.getWidth(), result.w);
-        assertEquals(image.getHeight(), result.h);
-        assertEquals(image.getColorModel().getPixelSize(), result.d);
-        System.out.println(String.format("Image properties: width=%d, height=%d, depth=%d", result.w, result.h, result.d));
-        PointerByReference pRef = new PointerByReference();
-        pRef.setValue(result.getPointer());
-        Leptonica1.pixDestroy(pRef);
-    }
-
-}
-=======
 /*
  * Copyright 2015 Quan Nguyen
  *
@@ -123,11 +22,11 @@
 import java.io.FileInputStream;
 import java.nio.ByteBuffer;
 import javax.imageio.ImageIO;
-import static net.sourceforge.lept4j.ILeptonica.IFF_PNG;
 
 import net.sourceforge.lept4j.Leptonica;
 import net.sourceforge.lept4j.Leptonica1;
 import net.sourceforge.lept4j.Pix;
+import static net.sourceforge.lept4j.ILeptonica.IFF_PNG;
 
 import org.junit.After;
 import org.junit.AfterClass;
@@ -246,5 +145,4 @@
         LeptUtils.disposePix(result);
         assertTrue(new File(outfile).exists());
     }
-}
->>>>>>> 1caf4fbc
+}